import threading
import socket

from urllib3.contrib import socks
from urllib3.exceptions import ConnectTimeoutError, NewConnectionError

from dummyserver.server import DEFAULT_CERTS
from dummyserver.testcase import IPV4SocketDummyServerTestCase

from nose.plugins.skip import SkipTest

try:
    import ssl
    from urllib3.util import ssl_ as better_ssl
    HAS_SSL = True
except ImportError:
    ssl = None
    better_ssl = None
    HAS_SSL = False


SOCKS_NEGOTIATION_NONE = b'\x00'
SOCKS_NEGOTIATION_PASSWORD = b'\x02'

SOCKS_VERSION_SOCKS4 = b'\x04'
SOCKS_VERSION_SOCKS5 = b'\x05'


def _get_free_port(host):
    """
    Gets a free port by opening a socket, binding it, checking the assigned
    port, and then closing it.
    """
    s = socket.socket()
    s.bind((host, 0))
    port = s.getsockname()[1]
    s.close()
    return port


def _read_exactly(sock, amt):
    """
    Read *exactly* ``amt`` bytes from the socket ``sock``.
    """
    data = b''

    while amt > 0:
        chunk = sock.recv(amt)
        data += chunk
        amt -= len(chunk)

    return data


def _read_until(sock, char):
    """
    Read from the socket until the character is received.
    """
    chunks = []
    while True:
        chunk = sock.recv(1)
        chunks.append(chunk)
        if chunk == char:
            break

    return b''.join(chunks)


def _address_from_socket(sock):
    """
    Returns the address from the SOCKS socket
    """
    addr_type = sock.recv(1)

    if addr_type == b'\x01':
        ipv4_addr = _read_exactly(sock, 4)
        return socket.inet_ntoa(ipv4_addr)
    elif addr_type == b'\x04':
        ipv6_addr = _read_exactly(sock, 16)
        return socket.inet_ntop(socket.AF_INET6, ipv6_addr)
    elif addr_type == b'\x03':
        addr_len = ord(sock.recv(1))
        return _read_exactly(sock, addr_len)
    else:
        raise RuntimeError("Unexpected addr type: %r" % addr_type)


def handle_socks5_negotiation(sock, negotiate, username=None,
                              password=None):
    """
    Handle the SOCKS5 handshake.

    Returns a generator object that allows us to break the handshake into
    steps so that the test code can intervene at certain useful points.
    """
    received_version = sock.recv(1)
    assert received_version == SOCKS_VERSION_SOCKS5
    nmethods = ord(sock.recv(1))
    methods = _read_exactly(sock, nmethods)

    if negotiate:
        assert SOCKS_NEGOTIATION_PASSWORD in methods
        send_data = SOCKS_VERSION_SOCKS5 + SOCKS_NEGOTIATION_PASSWORD
        sock.sendall(send_data)

        # This is the password negotiation.
        negotiation_version = sock.recv(1)
        assert negotiation_version == b'\x01'
        ulen = ord(sock.recv(1))
        provided_username = _read_exactly(sock, ulen)
        plen = ord(sock.recv(1))
        provided_password = _read_exactly(sock, plen)

        if username == provided_username and password == provided_password:
            sock.sendall(b'\x01\x00')
        else:
            sock.sendall(b'\x01\x01')
            sock.close()
            yield False
            return
    else:
        assert SOCKS_NEGOTIATION_NONE in methods
        send_data = SOCKS_VERSION_SOCKS5 + SOCKS_NEGOTIATION_NONE
        sock.sendall(send_data)

    # Client sends where they want to go.
    received_version = sock.recv(1)
    command = sock.recv(1)
    reserved = sock.recv(1)
    addr = _address_from_socket(sock)
    port = _read_exactly(sock, 2)
    port = (ord(port[0:1]) << 8) + (ord(port[1:2]))

    # Check some basic stuff.
    assert received_version == SOCKS_VERSION_SOCKS5
    assert command == b'\x01'  # Only support connect, not bind.
    assert reserved == b'\x00'

    # Yield the address port tuple.
    succeed = yield addr, port

    if succeed:
        # Hard-coded response for now.
        response = (
            SOCKS_VERSION_SOCKS5 + b'\x00\x00\x01\x7f\x00\x00\x01\xea\x60'
        )
    else:
        # Hard-coded response for now.
        response = SOCKS_VERSION_SOCKS5 + b'\x01\00'

    sock.sendall(response)
    yield True  # Avoid StopIteration exceptions getting fired.


def handle_socks4_negotiation(sock, username=None):
    """
    Handle the SOCKS4 handshake.

    Returns a generator object that allows us to break the handshake into
    steps so that the test code can intervene at certain useful points.
    """
    received_version = sock.recv(1)
    command = sock.recv(1)
    port = _read_exactly(sock, 2)
    port = (ord(port[0:1]) << 8) + (ord(port[1:2]))
    addr = _read_exactly(sock, 4)
    provided_username = _read_until(sock, b'\x00')[:-1]  # Strip trailing null.

    if addr == b'\x00\x00\x00\x01':
        # Magic string: means DNS name.
        addr = _read_until(sock, b'\x00')[:-1]  # Strip trailing null.
    else:
        addr = socket.inet_ntoa(addr)

    # Check some basic stuff.
    assert received_version == SOCKS_VERSION_SOCKS4
    assert command == b'\x01'  # Only support connect, not bind.

    if username is not None and username != provided_username:
        sock.sendall(b'\x00\x5d\x00\x00\x00\x00\x00\x00')
        sock.close()
        yield False
        return

    # Yield the address port tuple.
    succeed = yield addr, port

    if succeed:
        response = b'\x00\x5a\xea\x60\x7f\x00\x00\x01'
    else:
        response = b'\x00\x5b\x00\x00\x00\x00\x00\x00'

    sock.sendall(response)
    yield True  # Avoid StopIteration exceptions getting fired.


class TestSocks5Proxy(IPV4SocketDummyServerTestCase):
    """
    Test the SOCKS proxy in SOCKS5 mode.
    """
    def test_basic_request(self):
        def request_handler(listener):
            sock = listener.accept()[0]

            handler = handle_socks5_negotiation(sock, negotiate=False)
            addr, port = next(handler)

            self.assertEqual(addr, '16.17.18.19')
            self.assertTrue(port, 80)
            handler.send(True)

            while True:
                buf = sock.recv(65535)
                if buf.endswith(b'\r\n\r\n'):
                    break

            sock.sendall(b'HTTP/1.1 200 OK\r\n'
                         b'Server: SocksTestServer\r\n'
                         b'Content-Length: 0\r\n'
                         b'\r\n')
            sock.close()

        self._start_server(request_handler)
        proxy_url = "socks5://%s:%s" % (self.host, self.port)
        pm = socks.SOCKSProxyManager(proxy_url)
        self.addCleanup(pm.clear)
        response = pm.request('GET', 'http://16.17.18.19')

        self.assertEqual(response.status, 200)
        self.assertEqual(response.data, b'')
        self.assertEqual(response.headers['Server'], 'SocksTestServer')

    def test_local_dns(self):
        def request_handler(listener):
            sock = listener.accept()[0]

            handler = handle_socks5_negotiation(sock, negotiate=False)
            addr, port = next(handler)

            self.assertIn(addr, ['127.0.0.1', '::1'])
            self.assertTrue(port, 80)
            handler.send(True)

            while True:
                buf = sock.recv(65535)
                if buf.endswith(b'\r\n\r\n'):
                    break

            sock.sendall(b'HTTP/1.1 200 OK\r\n'
                         b'Server: SocksTestServer\r\n'
                         b'Content-Length: 0\r\n'
                         b'\r\n')
            sock.close()

        self._start_server(request_handler)
        proxy_url = "socks5://%s:%s" % (self.host, self.port)
        pm = socks.SOCKSProxyManager(proxy_url)
        response = pm.request('GET', 'http://localhost')

        self.assertEqual(response.status, 200)
        self.assertEqual(response.data, b'')
        self.assertEqual(response.headers['Server'], 'SocksTestServer')

    def test_correct_header_line(self):
        def request_handler(listener):
            sock = listener.accept()[0]

            handler = handle_socks5_negotiation(sock, negotiate=False)
            addr, port = next(handler)

            self.assertEqual(addr, b'example.com')
            self.assertTrue(port, 80)
            handler.send(True)

            buf = b''
            while True:
                buf += sock.recv(65535)
                if buf.endswith(b'\r\n\r\n'):
                    break

            self.assertTrue(buf.startswith(b'GET / HTTP/1.1'))
            self.assertTrue(b'Host: example.com' in buf)

            sock.sendall(b'HTTP/1.1 200 OK\r\n'
                         b'Server: SocksTestServer\r\n'
                         b'Content-Length: 0\r\n'
                         b'\r\n')
            sock.close()

        self._start_server(request_handler)
        proxy_url = "socks5h://%s:%s" % (self.host, self.port)
        pm = socks.SOCKSProxyManager(proxy_url)
        self.addCleanup(pm.clear)
        response = pm.request('GET', 'http://example.com')
        self.assertEqual(response.status, 200)

    def test_connection_timeouts(self):
        event = threading.Event()

        def request_handler(listener):
            event.wait()

        self._start_server(request_handler)
        proxy_url = "socks5h://%s:%s" % (self.host, self.port)
        pm = socks.SOCKSProxyManager(proxy_url)
        self.addCleanup(pm.clear)

        self.assertRaises(
            ConnectTimeoutError, pm.request, 'GET', 'http://example.com',
            timeout=0.001, retries=False
        )
        event.set()

    def test_connection_failure(self):
        event = threading.Event()

        def request_handler(listener):
            listener.close()
            event.set()

        self._start_server(request_handler)
        proxy_url = "socks5h://%s:%s" % (self.host, self.port)
        pm = socks.SOCKSProxyManager(proxy_url)
        self.addCleanup(pm.clear)

        event.wait()
        self.assertRaises(
            NewConnectionError, pm.request, 'GET', 'http://example.com',
            retries=False
        )

    def test_proxy_rejection(self):
        evt = threading.Event()

        def request_handler(listener):
            sock = listener.accept()[0]

            handler = handle_socks5_negotiation(sock, negotiate=False)
            addr, port = next(handler)
            handler.send(False)

            evt.wait()
            sock.close()

        self._start_server(request_handler)
        proxy_url = "socks5h://%s:%s" % (self.host, self.port)
        pm = socks.SOCKSProxyManager(proxy_url)
        self.addCleanup(pm.clear)

        self.assertRaises(
            NewConnectionError, pm.request, 'GET', 'http://example.com',
            retries=False
        )
        evt.set()

    def test_socks_with_password(self):
        def request_handler(listener):
            sock = listener.accept()[0]

            handler = handle_socks5_negotiation(
                sock, negotiate=True, username=b'user', password=b'pass'
            )
            addr, port = next(handler)

            self.assertEqual(addr, '16.17.18.19')
            self.assertTrue(port, 80)
            handler.send(True)

            while True:
                buf = sock.recv(65535)
                if buf.endswith(b'\r\n\r\n'):
                    break

            sock.sendall(b'HTTP/1.1 200 OK\r\n'
                         b'Server: SocksTestServer\r\n'
                         b'Content-Length: 0\r\n'
                         b'\r\n')
            sock.close()

        self._start_server(request_handler)
        proxy_url = "socks5://%s:%s" % (self.host, self.port)
        pm = socks.SOCKSProxyManager(proxy_url, username='user',
<<<<<<< HEAD
                                           password='pass')
        self.addCleanup(pm.clear)
=======
                                     password='pass')
>>>>>>> c0ce2c8e
        response = pm.request('GET', 'http://16.17.18.19')

        self.assertEqual(response.status, 200)
        self.assertEqual(response.data, b'')
        self.assertEqual(response.headers['Server'], 'SocksTestServer')

    def test_socks_with_invalid_password(self):
        def request_handler(listener):
            sock = listener.accept()[0]

            handler = handle_socks5_negotiation(
                sock, negotiate=True, username=b'user', password=b'pass'
            )
            next(handler)

        self._start_server(request_handler)
        proxy_url = "socks5h://%s:%s" % (self.host, self.port)
        pm = socks.SOCKSProxyManager(proxy_url, username='user',
<<<<<<< HEAD
                                           password='badpass')
        self.addCleanup(pm.clear)
=======
                                     password='badpass')
>>>>>>> c0ce2c8e

        try:
            pm.request('GET', 'http://example.com', retries=False)
        except NewConnectionError as e:
            self.assertTrue("SOCKS5 authentication failed" in str(e))
        else:
            self.fail("Did not raise")

    def test_source_address_works(self):
        expected_port = _get_free_port(self.host)

        def request_handler(listener):
            sock = listener.accept()[0]
            self.assertEqual(sock.getpeername()[0], '127.0.0.1')
            self.assertEqual(sock.getpeername()[1], expected_port)

            handler = handle_socks5_negotiation(sock, negotiate=False)
            addr, port = next(handler)

            self.assertEqual(addr, '16.17.18.19')
            self.assertTrue(port, 80)
            handler.send(True)

            while True:
                buf = sock.recv(65535)
                if buf.endswith(b'\r\n\r\n'):
                    break

            sock.sendall(b'HTTP/1.1 200 OK\r\n'
                         b'Server: SocksTestServer\r\n'
                         b'Content-Length: 0\r\n'
                         b'\r\n')
            sock.close()

        self._start_server(request_handler)
        proxy_url = "socks5://%s:%s" % (self.host, self.port)
        pm = socks.SOCKSProxyManager(
            proxy_url, source_address=('127.0.0.1', expected_port)
        )
        self.addCleanup(pm.clear)
        response = pm.request('GET', 'http://16.17.18.19')
        self.assertEqual(response.status, 200)


class TestSOCKS4Proxy(IPV4SocketDummyServerTestCase):
    """
    Test the SOCKS proxy in SOCKS4 mode.

    Has relatively fewer tests than the SOCKS5 case, mostly because once the
    negotiation is done the two cases behave identically.
    """
    def test_basic_request(self):
        def request_handler(listener):
            sock = listener.accept()[0]

            handler = handle_socks4_negotiation(sock)
            addr, port = next(handler)

            self.assertEqual(addr, '16.17.18.19')
            self.assertTrue(port, 80)
            handler.send(True)

            while True:
                buf = sock.recv(65535)
                if buf.endswith(b'\r\n\r\n'):
                    break

            sock.sendall(b'HTTP/1.1 200 OK\r\n'
                         b'Server: SocksTestServer\r\n'
                         b'Content-Length: 0\r\n'
                         b'\r\n')
            sock.close()

        self._start_server(request_handler)
        proxy_url = "socks4://%s:%s" % (self.host, self.port)
        pm = socks.SOCKSProxyManager(proxy_url)
        self.addCleanup(pm.clear)
        response = pm.request('GET', 'http://16.17.18.19')

        self.assertEqual(response.status, 200)
        self.assertEqual(response.headers['Server'], 'SocksTestServer')
        self.assertEqual(response.data, b'')

    def test_local_dns(self):
        def request_handler(listener):
            sock = listener.accept()[0]

            handler = handle_socks4_negotiation(sock)
            addr, port = next(handler)

            self.assertEqual(addr, '127.0.0.1')
            self.assertTrue(port, 80)
            handler.send(True)

            while True:
                buf = sock.recv(65535)
                if buf.endswith(b'\r\n\r\n'):
                    break

            sock.sendall(b'HTTP/1.1 200 OK\r\n'
                         b'Server: SocksTestServer\r\n'
                         b'Content-Length: 0\r\n'
                         b'\r\n')
            sock.close()

        self._start_server(request_handler)
        proxy_url = "socks4://%s:%s" % (self.host, self.port)
        pm = socks.SOCKSProxyManager(proxy_url)
        response = pm.request('GET', 'http://localhost')

        self.assertEqual(response.status, 200)
        self.assertEqual(response.headers['Server'], 'SocksTestServer')
        self.assertEqual(response.data, b'')

    def test_correct_header_line(self):
        def request_handler(listener):
            sock = listener.accept()[0]

            handler = handle_socks4_negotiation(sock)
            addr, port = next(handler)

            self.assertEqual(addr, b'example.com')
            self.assertTrue(port, 80)
            handler.send(True)

            buf = b''
            while True:
                buf += sock.recv(65535)
                if buf.endswith(b'\r\n\r\n'):
                    break

            self.assertTrue(buf.startswith(b'GET / HTTP/1.1'))
            self.assertTrue(b'Host: example.com' in buf)

            sock.sendall(b'HTTP/1.1 200 OK\r\n'
                         b'Server: SocksTestServer\r\n'
                         b'Content-Length: 0\r\n'
                         b'\r\n')
            sock.close()

        self._start_server(request_handler)
        proxy_url = "socks4a://%s:%s" % (self.host, self.port)
        pm = socks.SOCKSProxyManager(proxy_url)
        self.addCleanup(pm.clear)
        response = pm.request('GET', 'http://example.com')
        self.assertEqual(response.status, 200)

    def test_proxy_rejection(self):
        evt = threading.Event()

        def request_handler(listener):
            sock = listener.accept()[0]

            handler = handle_socks4_negotiation(sock)
            addr, port = next(handler)
            handler.send(False)

            evt.wait()
            sock.close()

        self._start_server(request_handler)
        proxy_url = "socks4a://%s:%s" % (self.host, self.port)
        pm = socks.SOCKSProxyManager(proxy_url)
        self.addCleanup(pm.clear)

        self.assertRaises(
            NewConnectionError, pm.request, 'GET', 'http://example.com',
            retries=False
        )
        evt.set()

    def test_socks4_with_username(self):
        def request_handler(listener):
            sock = listener.accept()[0]

            handler = handle_socks4_negotiation(sock, username=b'user')
            addr, port = next(handler)

            self.assertEqual(addr, '16.17.18.19')
            self.assertTrue(port, 80)
            handler.send(True)

            while True:
                buf = sock.recv(65535)
                if buf.endswith(b'\r\n\r\n'):
                    break

            sock.sendall(b'HTTP/1.1 200 OK\r\n'
                         b'Server: SocksTestServer\r\n'
                         b'Content-Length: 0\r\n'
                         b'\r\n')
            sock.close()

        self._start_server(request_handler)
        proxy_url = "socks4://%s:%s" % (self.host, self.port)
        pm = socks.SOCKSProxyManager(proxy_url, username='user')
        self.addCleanup(pm.clear)
        response = pm.request('GET', 'http://16.17.18.19')

        self.assertEqual(response.status, 200)
        self.assertEqual(response.data, b'')
        self.assertEqual(response.headers['Server'], 'SocksTestServer')

    def test_socks_with_invalid_username(self):
        def request_handler(listener):
            sock = listener.accept()[0]

            handler = handle_socks4_negotiation(sock, username=b'user')
            next(handler)

        self._start_server(request_handler)
        proxy_url = "socks4a://%s:%s" % (self.host, self.port)
        pm = socks.SOCKSProxyManager(proxy_url, username='baduser')
        self.addCleanup(pm.clear)

        try:
            pm.request('GET', 'http://example.com', retries=False)
        except NewConnectionError as e:
            self.assertTrue("different user-ids" in str(e))
        else:
            self.fail("Did not raise")


class TestSOCKSWithTLS(IPV4SocketDummyServerTestCase):
    """
    Test that TLS behaves properly for SOCKS proxies.
    """
    def test_basic_request(self):
        if not HAS_SSL:
            raise SkipTest("No TLS available")

        def request_handler(listener):
            sock = listener.accept()[0]

            handler = handle_socks5_negotiation(sock, negotiate=False)
            addr, port = next(handler)

            self.assertEqual(addr, b'localhost')
            self.assertTrue(port, 443)
            handler.send(True)

            # Wrap in TLS
            context = better_ssl.SSLContext(ssl.PROTOCOL_SSLv23)
            context.load_cert_chain(
                DEFAULT_CERTS['certfile'], DEFAULT_CERTS['keyfile']
            )
            tls = context.wrap_socket(sock, server_side=True)
            buf = b''

            while True:
                buf += tls.recv(65535)
                if buf.endswith(b'\r\n\r\n'):
                    break

            self.assertTrue(buf.startswith(b'GET / HTTP/1.1\r\n'))

            tls.sendall(b'HTTP/1.1 200 OK\r\n'
                        b'Server: SocksTestServer\r\n'
                        b'Content-Length: 0\r\n'
                        b'\r\n')
            tls.close()

        self._start_server(request_handler)
        proxy_url = "socks5h://%s:%s" % (self.host, self.port)
        pm = socks.SOCKSProxyManager(proxy_url)
        self.addCleanup(pm.clear)
        response = pm.request('GET', 'https://localhost')

        self.assertEqual(response.status, 200)
        self.assertEqual(response.data, b'')
        self.assertEqual(response.headers['Server'], 'SocksTestServer')<|MERGE_RESOLUTION|>--- conflicted
+++ resolved
@@ -380,12 +380,9 @@
         self._start_server(request_handler)
         proxy_url = "socks5://%s:%s" % (self.host, self.port)
         pm = socks.SOCKSProxyManager(proxy_url, username='user',
-<<<<<<< HEAD
-                                           password='pass')
-        self.addCleanup(pm.clear)
-=======
                                      password='pass')
->>>>>>> c0ce2c8e
+        self.addCleanup(pm.clear)
+
         response = pm.request('GET', 'http://16.17.18.19')
 
         self.assertEqual(response.status, 200)
@@ -404,12 +401,8 @@
         self._start_server(request_handler)
         proxy_url = "socks5h://%s:%s" % (self.host, self.port)
         pm = socks.SOCKSProxyManager(proxy_url, username='user',
-<<<<<<< HEAD
-                                           password='badpass')
-        self.addCleanup(pm.clear)
-=======
                                      password='badpass')
->>>>>>> c0ce2c8e
+        self.addCleanup(pm.clear)
 
         try:
             pm.request('GET', 'http://example.com', retries=False)
