--- conflicted
+++ resolved
@@ -1,8 +1,5 @@
-<<<<<<< HEAD
-=======
 import errno
 import io
->>>>>>> 505ceb1f
 import logging
 import socket
 import sys
