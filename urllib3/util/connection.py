from __future__ import absolute_import, with_statement
import socket
<<<<<<< HEAD
from urllib3.util.rfc6555 import (
    happy_eyeballs_algorithm
)
from urllib3.util.selectors import (
    HAS_SELECT,
    wait_for_read
)

ENABLE_HAPPY_EYEBALLS = True
=======
from .wait import wait_for_read
from .selectors import HAS_SELECT, SelectorError
>>>>>>> ee28622d


def is_connection_dropped(conn):  # Platform-specific
    """
    Returns True if the connection is dropped and should be closed.

    :param conn:
        :class:`httplib.HTTPConnection` object.

    Note: For platforms like AppEngine, this will always return ``False`` to
    let the platform handle connection recycling transparently for us.
    """
    sock = getattr(conn, 'sock', False)
    if sock is False:  # Platform-specific: AppEngine
        return False

    if sock is None:  # Connection already closed (such as by httplib).
        return True

<<<<<<< HEAD
    if not HAS_SELECT:  # Platform-specific: AppEngine
        return False

    try:
        return wait_for_read(sock, 0.0)
    except socket.error:
=======
    if not HAS_SELECT:
        return False

    try:
        return bool(wait_for_read(sock, timeout=0.0))
    except SelectorError:
>>>>>>> ee28622d
        return True


# This function is copied from socket.py in the Python 2.7 standard
# library test suite. Added to its signature is only `socket_options`.
# One additional modification is that we avoid binding to IPv6 servers
# discovered in DNS if the system doesn't have IPv6 functionality.
def create_connection(address, timeout=socket._GLOBAL_DEFAULT_TIMEOUT,
                      source_address=None, socket_options=None,
                      enable_happy_eyeballs=True):
    """Connect to *address* and return the socket object.

    Convenience function.  Connect to *address* (a 2-tuple ``(host,
    port)``) and return the socket object.  Passing the optional
    *timeout* parameter will set the timeout on the socket instance
    before attempting to connect.  If no *timeout* is supplied, the
    global default timeout setting returned by :func:`getdefaulttimeout`
    is used.  If *source_address* is set it must be a tuple of (host, port)
    for the socket to bind as a source address before making the connection.
    An host of '' or port 0 tells the OS to use the default.
    """

    host, port = address
    if host.startswith('['):
        host = host.strip('[]')
    err = None

    # Using the value from allowed_gai_family() in the context of getaddrinfo lets
    # us select whether to work with IPv4 DNS records, IPv6 records, or both.
    # The original create_connection function always returns all records.
    family = allowed_gai_family()

    # If IPv6 and selectors are available, use the Happy Eyes algorithm.
    # (RFC 6555 https://tools.ietf.org/html/rfc6555)
    if HAS_IPV6 and HAS_SELECT and ENABLE_HAPPY_EYEBALLS:
        return happy_eyeballs_algorithm((host, port), timeout,
                                        source_address, socket_options)

    for res in socket.getaddrinfo(host, port, family, socket.SOCK_STREAM):
        af, socktype, proto, canonname, sa = res
        sock = None
        try:
            sock = socket.socket(af, socktype, proto)

            # If provided, set socket level options before connecting.
            _set_socket_options(sock, socket_options)

            if timeout is not socket._GLOBAL_DEFAULT_TIMEOUT:
                sock.settimeout(timeout)
            if source_address:
                sock.bind(source_address)
            sock.connect(sa)
            return sock

        except socket.error as e:
            err = e
            if sock is not None:
                sock.close()

    if err is not None:
        raise err

    raise socket.error("getaddrinfo returns an empty list")


def _set_socket_options(sock, options):
    if options is None:
        return

    for opt in options:
        sock.setsockopt(*opt)


def allowed_gai_family():
    """This function is designed to work in the context of
    getaddrinfo, where family=socket.AF_UNSPEC is the default and
    will perform a DNS search for both IPv6 and IPv4 records."""

    family = socket.AF_INET
    if HAS_IPV6:
        family = socket.AF_UNSPEC
    return family


def _has_ipv6(host):
    """ Returns True if the system can bind an IPv6 address. """
    sock = None
    has_ipv6 = False

    if socket.has_ipv6:
        # has_ipv6 returns true if cPython was compiled with IPv6 support.
        # It does not tell us if the system has IPv6 support enabled. To
        # determine that we must bind to an IPv6 address.
        # https://github.com/shazow/urllib3/pull/611
        # https://bugs.python.org/issue658327
        try:
            sock = socket.socket(socket.AF_INET6)
            sock.bind((host, 0))
            has_ipv6 = True
        except Exception:
            pass

    if sock:
        sock.close()
    return has_ipv6

HAS_IPV6 = _has_ipv6('::1')<|MERGE_RESOLUTION|>--- conflicted
+++ resolved
@@ -1,53 +1,34 @@
 from __future__ import absolute_import, with_statement
 import socket
-<<<<<<< HEAD
 from urllib3.util.rfc6555 import (
     happy_eyeballs_algorithm
 )
-from urllib3.util.selectors import (
-    HAS_SELECT,
-    wait_for_read
-)
+from .wait import wait_for_read
+from .selectors import HAS_SELECT, SelectorError
 
 ENABLE_HAPPY_EYEBALLS = True
-=======
-from .wait import wait_for_read
-from .selectors import HAS_SELECT, SelectorError
->>>>>>> ee28622d
 
 
 def is_connection_dropped(conn):  # Platform-specific
     """
     Returns True if the connection is dropped and should be closed.
-
     :param conn:
         :class:`httplib.HTTPConnection` object.
-
     Note: For platforms like AppEngine, this will always return ``False`` to
     let the platform handle connection recycling transparently for us.
     """
     sock = getattr(conn, 'sock', False)
     if sock is False:  # Platform-specific: AppEngine
         return False
-
     if sock is None:  # Connection already closed (such as by httplib).
         return True
 
-<<<<<<< HEAD
-    if not HAS_SELECT:  # Platform-specific: AppEngine
-        return False
-
-    try:
-        return wait_for_read(sock, 0.0)
-    except socket.error:
-=======
     if not HAS_SELECT:
         return False
 
     try:
         return bool(wait_for_read(sock, timeout=0.0))
     except SelectorError:
->>>>>>> ee28622d
         return True
 
 
